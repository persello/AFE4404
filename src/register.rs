--- conflicted
+++ resolved
@@ -2,14 +2,10 @@
 use std::cell::RefCell;
 use std::rc::Rc;
 
-<<<<<<< HEAD
 use embedded_hal::i2c::{
         blocking::I2c,
         SevenBitAddress,
     };
-=======
-use embedded_hal::i2c::{blocking::I2c, SevenBitAddress};
->>>>>>> 72c73cd0
 
 use crate::{errors::AfeError, RegisterWritable};
 
