--- conflicted
+++ resolved
@@ -27,11 +27,7 @@
         &mut self,
         resistor1: ElectricalResistance,
         resistor2: ElectricalResistance,
-<<<<<<< HEAD
-    ) -> Result<[u16; 2], ()> {
-=======
     ) -> Result<[u16; 2], AfeError<I2C::Error>> {
->>>>>>> 72c73cd0
         let r20h_prev = self.registers.r20h.read()?;
         let r21h_prev = self.registers.r21h.read()?;
 
@@ -58,10 +54,7 @@
                 .with_ensepgain(separate_resistor)
                 .with_tia_gain_sep(values[1].1),
         )?;
-<<<<<<< HEAD
-=======
 
->>>>>>> 72c73cd0
         self.registers
             .r21h
             .write(r21h_prev.with_tia_gain(values[0].1))?;
@@ -86,11 +79,7 @@
         &mut self,
         capacitor1: Capacitance,
         capacitor2: Capacitance,
-<<<<<<< HEAD
-    ) -> Result<[u16; 2], ()> {
-=======
     ) -> Result<[u16; 2], AfeError<I2C::Error>> {
->>>>>>> 72c73cd0
         let r20h_prev = self.registers.r20h.read()?;
         let r21h_prev = self.registers.r21h.read()?;
 
