--- conflicted
+++ resolved
@@ -19,23 +19,11 @@
     mode: core::marker::PhantomData<MODE>,
 }
 
-<<<<<<< HEAD
 impl<MODE> LedCurrentConfiguration<MODE>
 where
     MODE: LedMode,
 {
     /// Gets an immutable reference of the current of LED1 from the `LedCurrentConfiguration`.
-=======
-impl LedCurrentConfiguration<ThreeLedsMode> {
-    pub fn new(led1: ElectricCurrent, led2: ElectricCurrent, led3: ElectricCurrent) -> Self {
-        Self {
-            led1,
-            led2,
-            led3,
-            mode: core::marker::PhantomData,
-        }
-    }
->>>>>>> 48a080d8
     pub fn led1(&self) -> &ElectricCurrent {
         &self.led1
     }
@@ -63,7 +51,7 @@
             led1,
             led2,
             led3,
-            mode: std::marker::PhantomData,
+            mode: core::marker::PhantomData,
         }
     }
 
@@ -96,7 +84,7 @@
     led2: ElectricCurrent,
     ambient1: ElectricCurrent,
     ambient2_or_led3: ElectricCurrent,
-    mode: std::marker::PhantomData<MODE>,
+    mode: core::marker::PhantomData<MODE>,
 }
 
 impl<MODE> OffsetCurrentConfiguration<MODE>
@@ -123,16 +111,6 @@
         &mut self.led2
     }
 }
-<<<<<<< HEAD
-=======
-pub struct OffsetCurrentConfiguration<MODE: LedMode> {
-    led1: ElectricCurrent,
-    led2: ElectricCurrent,
-    ambient1: ElectricCurrent,
-    ambient2_or_led3: ElectricCurrent,
-    mode: core::marker::PhantomData<MODE>,
-}
->>>>>>> 48a080d8
 
 impl OffsetCurrentConfiguration<ThreeLedsMode> {
     /// Creates a new `OffsetCurrentConfiguration` for the three LEDs mode.
