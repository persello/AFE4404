use std::{env, fs, path::Path, vec::Vec};

use codegen::{Field, Function, Impl, Module, Scope, Struct, Trait};

struct RegisterData {
    addr: u8,
    data: Vec<(String, u32)>,
}

impl RegisterData {
    fn new(addr: u8, data: Vec<(String, u32)>) -> Self {
        RegisterData { addr, data }
    }

    fn from_string(addr: u8, s: String) -> Result<Self, ()> {
        let mut names = Vec::<String>::new();
        let mut lengths = Vec::<u32>::new();
        for (index, field) in s.split_whitespace().enumerate() {
            if index == 0 && field == "skip" {
                return Err(());
            }

            if index % 2 == 0 {
                names.push(field.parse().expect("Cannot parse register name."));
            } else {
                lengths.push(field.parse().expect("Cannot parse register length."));
            }
        }

        let zipped = names
            .iter()
            .zip(lengths.iter())
            .map(|item| (item.0.clone(), *item.1))
            .collect::<Vec<(String, u32)>>();

        Ok(RegisterData::new(addr, zipped))
    }
}

fn read_from_file(file_name: &str) -> Vec<RegisterData> {
    let file_data =
        fs::read_to_string(file_name).unwrap_or_else(|_| panic!("Cannot read {}.", file_name));
    let mut register_array = Vec::<RegisterData>::new();
    for (i, line) in file_data.lines().enumerate() {
        if let Ok(reg) = RegisterData::from_string(i as u8, line.to_string()) {
            register_array.push(reg)
        }
    }
    register_array
}

fn generate_register_structs(register_array: &Vec<RegisterData>) -> Scope {
    let mut scope = Scope::new();

    // Trait.
    let mut registers_trait = Trait::new("RegisterWritable");
    registers_trait
        .new_fn("into_reg_bytes")
        .arg_self()
        .ret("[u8; 3]");
    registers_trait
        .new_fn("from_reg_bytes")
        .arg("bytes", "[u8; 3]")
        .ret("Self");
    scope.push_trait(registers_trait);

<<<<<<< HEAD
    let mut registers_module = Module::new("registers");
    registers_module.import("modular_bitfield::prelude", "*");
    registers_module.import("super", "RegisterWritable");
    registers_module.attr("allow(clippy::too_many_arguments)");
    registers_module.attr("allow(clippy::fn_params_excessive_bools)");
    registers_module.attr("allow(dead_code)");
    registers_module.vis("pub(crate)");
=======
    let mut registers_module = Module::new("registers")
        .import("modular_bitfield::prelude", "*")
        .import("super", "RegisterWritable")
        .attr("allow(clippy::too_many_arguments)")
        .attr("allow(clippy::fn_params_excessive_bools)")
        .attr("allow(dead_code)")
        .vis("pub(crate)")
        .to_owned();
>>>>>>> 72c73cd0

    for register in register_array {
        // Struct.
        let mut current_struct = Struct::new(format!("R{:02X}h", register.addr).as_str());

        current_struct
            .attr("bitfield")
            .vis("pub(crate)")
            .derive("Copy, Clone");

        let mut skips: u8 = 0;

        for (name, length) in register.data.iter() {
            if name == "0" {
                let field = Field::new(&*format!("__{}", skips), format!("B{}", length))
                    .annotation("#[skip]")
                    .to_owned();
                skips += 1;
                current_struct.push_field(field);
            } else {
                let mut field = match length {
                    1 => Field::new(name.as_str(), "bool"),
                    8 | 16 | 32 | 64 => Field::new(name.as_str(), format!("u{}", length)),
                    _ => Field::new(name.as_str(), format!("B{}", length)),
                };

                current_struct.push_field(field.vis("pub(crate)").to_owned());
            }
        }
        registers_module.push_struct(current_struct);

        // Trait impl.
        let mut current_trait_impl = Impl::new(format!("R{:02X}h", register.addr));
        current_trait_impl.impl_trait("RegisterWritable");
        current_trait_impl
            .new_fn("into_reg_bytes")
            .arg_self()
            .ret("[u8; 3]")
            .line("self.into_bytes()");
        current_trait_impl
            .new_fn("from_reg_bytes")
            .arg("bytes", "[u8; 3]")
            .ret("Self")
            .line("Self::from_bytes(bytes)");
        registers_module.push_impl(current_trait_impl);
    }

    scope.push_module(registers_module);

    scope
}

fn generate_register_block(register_array: &Vec<RegisterData>) -> Scope {
    let mut scope = Scope::new();

    // Import.
    scope.import("std::cell", "RefCell");
    scope.import("std::rc", "Rc");
    scope.import("embedded_hal::i2c::blocking", "I2c");
    scope.import("embedded_hal::i2c", "SevenBitAddress");
    scope.import("crate::register", "Register");
    scope.raw("include!(concat!(env!(\"OUT_DIR\"), \"/register_structs.rs\"));");
    scope.raw("use registers::*;");

    // Struct.
    let mut register_block_struct = Struct::new("RegisterBlock")
        .generic("I2C")
        .allow("dead_code")
        .allow("non_snake_case")
        .vis("pub(crate)")
        .to_owned();

    for register in register_array {
        let field = Field::new(
            format!("r{:02X}h", register.addr).as_str(),
            format!("Register<I2C, R{:02X}h>", register.addr),
        )
        .vis("pub(crate)")
        .to_owned();

        register_block_struct.push_field(field);
    }
    scope.push_struct(register_block_struct);

    // Impl.
    let mut new_function = Function::new("new");
    new_function
        .vis("pub")
        .arg("phy_addr", "SevenBitAddress")
        .arg("i2c", "&Rc<RefCell<I2C>>")
        .ret("Self")
        .line("Self {");
    for register in register_array {
        new_function.line(format!(
            "r{:02X}h: Register::new({:#04X}, phy_addr, Rc::clone(i2c)),",
            register.addr, register.addr
        ));
    }
    new_function.line("}");
    scope
        .new_impl("RegisterBlock<I2C>")
        .generic("I2C")
        .bound("I2C", "I2c")
        .push_fn(new_function);

    scope
}

fn main() {
    let vec = read_from_file("registers.dat");
    let register_structs: Scope = generate_register_structs(&vec);
    let register_block: Scope = generate_register_block(&vec);

    let out_dir = env::var_os("OUT_DIR").unwrap();
    let structs_path = Path::new(&out_dir).join("register_structs.rs");
    let block_path = Path::new(&out_dir).join("register_block.rs");

    fs::write(structs_path, register_structs.to_string()).expect("Cannot create structs file.");
    fs::write(block_path, register_block.to_string()).expect("Cannot create block file.");

    println!("cargo:rerun-if-changed=build.rs");
    println!("cargo:rerun-if-changed=registers.dat");
}<|MERGE_RESOLUTION|>--- conflicted
+++ resolved
@@ -64,15 +64,6 @@
         .ret("Self");
     scope.push_trait(registers_trait);
 
-<<<<<<< HEAD
-    let mut registers_module = Module::new("registers");
-    registers_module.import("modular_bitfield::prelude", "*");
-    registers_module.import("super", "RegisterWritable");
-    registers_module.attr("allow(clippy::too_many_arguments)");
-    registers_module.attr("allow(clippy::fn_params_excessive_bools)");
-    registers_module.attr("allow(dead_code)");
-    registers_module.vis("pub(crate)");
-=======
     let mut registers_module = Module::new("registers")
         .import("modular_bitfield::prelude", "*")
         .import("super", "RegisterWritable")
@@ -81,8 +72,7 @@
         .attr("allow(dead_code)")
         .vis("pub(crate)")
         .to_owned();
->>>>>>> 72c73cd0
-
+        
     for register in register_array {
         // Struct.
         let mut current_struct = Struct::new(format!("R{:02X}h", register.addr).as_str());
